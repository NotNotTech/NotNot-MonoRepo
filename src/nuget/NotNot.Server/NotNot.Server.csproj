--- conflicted
+++ resolved
@@ -34,13 +34,8 @@
 
 	<ItemGroup>
 		<!--server-app specific libraries-->
-<<<<<<< HEAD
-		<PackageReference Include="Google.Cloud.SecretManager.V1" Version="2.6.0" />
-		<PackageReference Include="Stripe.net" Version="49.1.0-beta.1" />
-=======
 		<PackageReference Include="Google.Cloud.SecretManager.V1" Version="2.7.0" />
-		<PackageReference Include="Stripe.net" Version="49.2.0" />
->>>>>>> 86e4e68c
+		<PackageReference Include="Stripe.net" Version="50.0.0" />
 		<PackageReference Include="ZiggyCreatures.FusionCache" Version="2.4.0" />
 	</ItemGroup>
 
@@ -48,7 +43,7 @@
 
 	<ItemGroup>
 		<!--db stuff-->
-		<PackageReference Include="Google.Cloud.Datastore.V1" Version="4.16.0" />
+		<PackageReference Include="Google.Cloud.Datastore.V1" Version="4.17.0" />
 
 
 	</ItemGroup>
