--- conflicted
+++ resolved
@@ -6,7 +6,6 @@
 using System.Linq;
 using System.Text.RegularExpressions;
 using Microsoft.Extensions.Configuration;
-using Namotion.Reflection;
 using Serilog.Core;
 using Serilog.Events;
 
@@ -44,14 +43,6 @@
 			// .NET 10 breaking change: Get<IEnumerable<string>>() can throw ArgumentNullException
 			// when binding to arrays with null element types
 			// See: https://learn.microsoft.com/en-us/dotnet/core/compatibility/extensions/10.0/configuration-null-values-preserved
-<<<<<<< HEAD
-			try
-			{
-				var configPatterns = patternSection.Get<IEnumerable<string>>() ?? Enumerable.Empty<string>();
-				foreach (var pattern in configPatterns)
-				{
-					patterns.Add(new Regex(pattern, RegexOptions.Compiled | RegexOptions.NonBacktracking));
-=======
 			//the following should not throw.
 			try
 			{
@@ -63,7 +54,6 @@
 					{
 						patterns.Add(new Regex(item.Value, RegexOptions.Compiled | RegexOptions.NonBacktracking));
 					}
->>>>>>> 86e4e68c
 				}
 			}
 			catch (ArgumentNullException)
